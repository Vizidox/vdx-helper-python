import time
from datetime import datetime
from http import HTTPStatus
from typing import Optional, Tuple, Callable, Any, Dict, List, TypeVar
import io
from uuid import UUID

import requests

from portal.settings import VDX_CORE_API_KEY, VDX_CORE_API_CLIENT_ID
from werkzeug.datastructures import FileStorage

from flask import request

T = TypeVar('T')
Json = Dict[str, Any]


def get_json_mapper() -> Callable[[Json], Json]:
    def mapper(json_: Json) -> Json:
        return json_
    return mapper


class VDXError(Exception):
    pass


class VDXHelper:

    def __init__(self, url: str, keycloak_url: str) -> None:
        self.url = url
        self.keycloak_url = keycloak_url
        self.auth_token: Optional[str] = None
        self.token_expiration_date: float = 0

    def _get_token_string(self) -> str:

        if self.auth_token is None or time.time() > self.token_expiration_date:
            status, self.auth_token, token_expiration_date = self._get_token()
            if self.auth_token is None or token_expiration_date is None:
                raise VDXError("API Authentication failed")
            else:
                self.token_expiration_date = token_expiration_date

        return self.auth_token

    def _get_token(self) -> Tuple[HTTPStatus, Optional[str], Optional[float]]:

        headers = {
            "Content-Type": "application/x-www-form-urlencoded"
        }

        payload = {
            "client_id": VDX_CORE_API_CLIENT_ID,
            "client_secret": VDX_CORE_API_KEY,
            "grant_type": "client_credentials"
        }

        response = requests.post(f"{self.keycloak_url}",
                                 headers=headers,
                                 data=payload)

        status = HTTPStatus(response.status_code)
        access_token = None
        token_expiration_date = None

        if status is HTTPStatus.OK:
            json_response = response.json()
            access_token = str(json_response['access_token'])
            token_expiration_date = time.time() + int(json_response['expires_in'])

        return status, access_token, token_expiration_date

    def _get_request_header(self):
        headers = {
            "Authorization": "Bearer " + self._get_token_string(),
            "Accept": "application/json"
        }
        return headers

    ################## ENGINES #####################
    def engine_cost(self, engine_name: str, n: int,  mapper: Callable[[Json], T] = get_json_mapper()) -> Tuple[HTTPStatus, Optional[T]]:  # type: ignore # https://github.com/python/mypy/issues/3737
        response = requests.get(
            f"{self.url}/engines/{engine_name}/cost/{n}",
            headers=self._get_request_header()
        )

        status = HTTPStatus(response.status_code)
        currency_amount = None

        if status is HTTPStatus.OK:
            currency_amount = mapper(response.json())

        return status, currency_amount

    def get_partner_permissions(self, mapper: Callable[[Json], T] = get_json_mapper()) -> Tuple[HTTPStatus, Optional[T]]:  # type: ignore # https://github.com/python/mypy/issues/3737

        response = requests.get(
            f"{self.url}/engines",
            headers=self._get_request_header()
        )

        status = HTTPStatus(response.status_code)
        permissions = None

        if status is HTTPStatus.OK:
            permissions = mapper(response.json())

        return status, permissions

    ################## FILES #####################
<<<<<<< HEAD
    def upload_file(self, file: FileStorage, mapper: Callable[[Json], T] = get_json_mapper()) -> Tuple[HTTPStatus, Optional[T]]:  # type: ignore # https://github.com/python/mypy/issues/3737
=======
    def upload_file(self, file: FileStorage, ignore_duplicated: bool = False,
                    mapper: Callable[[], T] = get_json_mapper()) -> Tuple[HTTPStatus, Optional[T]]:  # type: ignore # https://github.com/python/mypy/issues/3737
>>>>>>> fd2dc46c

        file.stream.seek(0)

        payload = {
            "file": (file.filename, file.stream, file.content_type),
        }
        form_data = {
            "ignore_duplicated": ignore_duplicated
        }

        response = requests.post(
            f"{self.url}/files",
            headers=self._get_request_header(),
            files=payload,
            data=form_data
        )

        status = HTTPStatus(response.status_code)
        file_summary = None

        if status in [HTTPStatus.OK, HTTPStatus.CREATED]:
            file_summary = mapper(response.json())

        return status, file_summary

    def update_file_attributes(self, core_id: str, filename: str) -> HTTPStatus:

        payload = {
            "filename": filename
        }

        response = requests.put(
            f"{self.url}/files/{core_id}/attributes",
            headers=self._get_request_header(),
            json=payload
        )

        return HTTPStatus(response.status_code)

    def get_files(self, mapper: Callable[[Json], T] = get_json_mapper()) -> Tuple[HTTPStatus, Optional[T]]:  # type: ignore # https://github.com/python/mypy/issues/3737

        response = requests.get(
            f"{self.url}/files",
            headers=self._get_request_header()
        )

        status = HTTPStatus(response.status_code)
        files = None

        if status in [HTTPStatus.OK, HTTPStatus.CREATED]:
            files = mapper(response.json())

        return status, files

    def download_printable_file(self, core_id: str, qr_url: str) -> Tuple[HTTPStatus, Optional[io.BytesIO]]:  # type: ignore # https://github.com/python/mypy/issues/3737

        params = {'qr_url': qr_url}

        response = requests.get(
            f"{self.url}/files/{core_id}/printable",
            headers=self._get_request_header(),
            params=params
        )

        status = HTTPStatus(response.status_code)

        printable_file = None

        if status is HTTPStatus.OK:
            printable_file = io.BytesIO(response.content)

        return status, printable_file

    ################## CREDENTIALS #####################
    def download_credential_file(self, doc_uid: UUID) -> Tuple[HTTPStatus, Optional[io.BytesIO]]:

        response = requests.get(
            f"{self.url}/credentials/{doc_uid}/file",
            headers=self._get_request_header()
        )

        status = HTTPStatus(response.status_code)
        document_file = None

        if status is HTTPStatus.OK:
            document_file = io.BytesIO(response.content)

        return status, document_file

    def get_credentials(self, pagination: dict, mapper: Callable[[Json], T] = get_json_mapper(), *,  # type: ignore # https://github.com/python/mypy/issues/3737
                        uid: Optional[UUID], metadata: dict, start_date: Optional[datetime] = None,
                        end_date: Optional[datetime] = None, tags: Optional[str] = None) -> Tuple[HTTPStatus, Optional[T]]:

        params: dict = {
            'uid': uid,
            'start_upload_date': start_date,
            'end_upload_date': end_date,
            "tags": tags
        }

        params = {**params, **metadata, **pagination}

        response = requests.get(
            f"{self.url}/credentials",
            headers=self._get_request_header(),
            params=params
        )

        document_views = None

        status = HTTPStatus(response.status_code)
        if status is HTTPStatus.OK:
            document_views = mapper(response.json())

        return status, document_views

    def get_credential(self, cred_uid: UUID, mapper: Callable[[Json], T] = get_json_mapper()) -> Tuple[HTTPStatus, Optional[T]]:  # type: ignore # https://github.com/python/mypy/issues/3737

        response = requests.get(
            f"{self.url}/credentials/{cred_uid}",
            headers=self._get_request_header()
        )

        credential = None

        status = HTTPStatus(response.status_code)
        if status is HTTPStatus.OK:
            credential = mapper(response.json())

        return status, credential

    def create_credential(self, title: str, metadata: dict, tags: List[str], core_id: str,
                          mapper: Callable[[Json], T] = get_json_mapper()) -> Tuple[HTTPStatus, Optional[T]]:  # type: ignore # https://github.com/python/mypy/issues/3737

        payload: Json = {
            "title": title,
            "metadata": metadata,
            "file_id": core_id,
            "tags": tags
        }
        response = requests.post(
            f"{self.url}/credentials",
            headers=self._get_request_header(),
            json=payload
        )

        document = None

        status = HTTPStatus(response.status_code)
        if status in [HTTPStatus.OK, HTTPStatus.CREATED]:
            document = mapper(response.json())

        return status, document

    def update_credential_tags(self, updated_credential_tags: List[dict]) -> HTTPStatus:

        payload: Json = {
            "credentials": updated_credential_tags,
        }
        response = requests.patch(
            f"{self.url}/credentials",
            headers=self._get_request_header(),
            json=payload
        )

        status = HTTPStatus(response.status_code)
        return status

    ################## JOBS #####################
    def issue_job(self, engine: str, credentials: List[UUID], tags: List[str], expiry_date: Optional[str],
                  mapper: Callable[[Json], T] = get_json_mapper()) -> Tuple[HTTPStatus, Optional[T]]:  # type: ignore # https://github.com/python/mypy/issues/3737

        payload: Json = {
            "engine": engine,
            "credentials": credentials,
            "tags": tags,
            "expiry_date": expiry_date
        }

        response = requests.post(
            f"{self.url}/jobs",
            headers=self._get_request_header(),
            json=payload
        )

        job = None

        status = HTTPStatus(response.status_code)
        if status in [HTTPStatus.OK, HTTPStatus.CREATED]:
            job = mapper(response.json())

        return status, job

    def get_jobs(self, pagination: dict, mapper: Callable[[Json], T] = get_json_mapper(), *,  # type: ignore # https://github.com/python/mypy/issues/3737
                 uid: Optional[UUID] = None, job_status: Optional[str] = None,
                 start_date: Optional[datetime] = None, end_date: Optional[datetime] = None,
                 tags: Optional[str] = None) -> Tuple[HTTPStatus, Optional[T]]:

        params: dict = {
            'uid': uid,
            'status': job_status,
            'start_issued_date': start_date,
            'end_issued_date': end_date,
            "tags": tags
        }

        params = {**params, **pagination}

        response = requests.get(
            f"{self.url}/jobs",
            headers=self._get_request_header(),
            params=params
        )

        issuer_jobs = None

        status = HTTPStatus(response.status_code)
        if status is HTTPStatus.OK:
            issuer_jobs = mapper(response.json())

        return status, issuer_jobs

    def get_job(self, job_uid: UUID, mapper: Callable[[Json], T] = get_json_mapper()) -> Tuple[HTTPStatus, Optional[T]]:  # type: ignore # https://github.com/python/mypy/issues/3737

        response = requests.get(
            f"{self.url}/jobs/{job_uid}",
            headers=self._get_request_header()
        )

        job = None

        status = HTTPStatus(response.status_code)
        if status is HTTPStatus.OK:
            job = mapper(response.json())

        return status, job

    def update_job_tags(self, updated_job_tags: List[dict]) -> HTTPStatus:

        payload: Json = {
            "jobs": updated_job_tags,
        }
        response = requests.patch(
            f"{self.url}/jobs",
            headers=self._get_request_header(),
            json=payload
        )

        status = HTTPStatus(response.status_code)
        return status

    ################## CERTIFICATES #####################
    def verify_by_uid(self, cert_uid: UUID, mapper: Callable[[Json], T] = get_json_mapper()) -> Tuple[HTTPStatus, Optional[T]]:  # type: ignore # https://github.com/python/mypy/issues/3737

        response = requests.get(
            f"{self.url}/verify/{cert_uid}",
            headers=self._get_request_header()
        )

        verification_response = None
        status = HTTPStatus(response.status_code)
        if status is HTTPStatus.OK:
            verification_response = mapper(response.json())

        return status, verification_response

    def verify_by_certificate(self, file: FileStorage, mapper: Callable[[Json], T] = get_json_mapper()) -> Tuple[HTTPStatus, Optional[T]]:  # type: ignore # https://github.com/python/mypy/issues/3737

        file.stream.seek(0)
        payload = {
            "file": (file.filename, file.stream, file.content_type)
        }

        response = requests.post(
            f"{self.url}/verify/upload/certificate",
            headers=self._get_request_header(),
            files=payload
        )

        verification_response = None
        status = HTTPStatus(response.status_code)
        if status is HTTPStatus.OK:
            verification_response = mapper(response.json())

        return status, verification_response

    def verify_by_file(self, file: FileStorage, mapper: Callable[[Json], T] = get_json_mapper()) -> Tuple[HTTPStatus, Optional[T]]:  # type: ignore # https://github.com/python/mypy/issues/3737

        payload = {
            "file": (file.filename, file.stream, file.content_type)
        }

        response = requests.post(
            f"{self.url}/verify/upload/file",
            headers=self._get_request_header(),
            files=payload
        )

        verification_response = None
        status = HTTPStatus(response.status_code)
        if status is HTTPStatus.OK:
            verification_response = mapper(response.json())

        return status, verification_response

    def get_certificates(self, pagination: dict, mapper: Callable[[Json], T] = get_json_mapper(), *, # type: ignore # https://github.com/python/mypy/issues/3737
                         uid: Optional[UUID] = None, job_uid: Optional[UUID] = None, cred_uid: Optional[UUID] = None,
                         start_date: Optional[datetime] = None, end_date: Optional[datetime] = None,
                         credential_tags: Optional[str] = None, job_tags: Optional[str] = None) -> Tuple[HTTPStatus, Optional[T]]:

        params: dict = {
            'uid': uid,
            'job_uid': job_uid,
            'credential_uid': cred_uid,
            'start_issued_date': start_date,
            'end_issued_date': end_date,
            "credential_tags": credential_tags,
            "job_tags": job_tags
        }

        params = {**params, **pagination}

        response = requests.get(
            f"{self.url}/certificates",
            headers=self._get_request_header(),
            params=params
        )

        certificates = None

        status = HTTPStatus(response.status_code)
        if status is HTTPStatus.OK:
            certificates_json = response.json()
            certificates = mapper(certificates_json)

        return status, certificates

    def revoke_certificate(self, cert_uid: UUID) -> HTTPStatus:

        response = requests.post(
            f"{self.url}/certificates/{cert_uid}/revoke",
            headers=self._get_request_header()
        )

        return HTTPStatus(response.status_code)

    def get_job_certificates(self, job_uid: UUID, pagination: dict,
                             mapper: Callable[[Json], T] = get_json_mapper()) -> Tuple[HTTPStatus, Optional[T]]:  # type: ignore # https://github.com/python/mypy/issues/3737

        params: dict = {}

        params = {**params, **pagination}

        response = requests.get(
            f"{self.url}/jobs/{job_uid}/certificates",
            headers=self._get_request_header(),
            params=params
        )

        certificates = None

        status = HTTPStatus(response.status_code)
        if status is HTTPStatus.OK:
            certificates_json = response.json()
            certificates = mapper(certificates_json)

        return status, certificates

    def download_certificate(self, cert_uid: UUID) ->Tuple[HTTPStatus, Optional[io.BytesIO]]:

        response = requests.get(
            f"{self.url}/certificates/{cert_uid}/download",
            headers=self._get_request_header()
        )

        status = HTTPStatus(response.status_code)
        certificate = None

        if status is HTTPStatus.OK:
            certificate = io.BytesIO(response.content)

        return status, certificate
<|MERGE_RESOLUTION|>--- conflicted
+++ resolved
@@ -110,12 +110,8 @@
         return status, permissions
 
     ################## FILES #####################
-<<<<<<< HEAD
-    def upload_file(self, file: FileStorage, mapper: Callable[[Json], T] = get_json_mapper()) -> Tuple[HTTPStatus, Optional[T]]:  # type: ignore # https://github.com/python/mypy/issues/3737
-=======
     def upload_file(self, file: FileStorage, ignore_duplicated: bool = False,
                     mapper: Callable[[], T] = get_json_mapper()) -> Tuple[HTTPStatus, Optional[T]]:  # type: ignore # https://github.com/python/mypy/issues/3737
->>>>>>> fd2dc46c
 
         file.stream.seek(0)
 
