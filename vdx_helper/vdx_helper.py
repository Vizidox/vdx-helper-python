--- conflicted
+++ resolved
@@ -1,21 +1,14 @@
 import time
-<<<<<<< HEAD
 import os
-=======
-from datetime import datetime
-from http import HTTPStatus
-from typing import Optional, Tuple, Callable, Any, Dict, List, TypeVar
->>>>>>> d5bddf0a
 import io
 import requests
-<<<<<<< HEAD
 from http import HTTPStatus
 from typing import Optional, Tuple, Callable, Any, Dict, List, TypeVar, NamedTuple
 from uuid import UUID
-=======
+
+import requests
 
 from portal.settings import VDX_CORE_API_KEY, VDX_CORE_API_CLIENT_ID
->>>>>>> d5bddf0a
 from werkzeug.datastructures import FileStorage
 
 from flask import request
@@ -23,10 +16,7 @@
 T = TypeVar('T')
 Json = Dict[str, Any]
 
-<<<<<<< HEAD
-=======
-
->>>>>>> d5bddf0a
+
 def get_json_mapper() -> Callable[[Json], Json]:
     def mapper(json_: Json) -> Json:
         return json_
@@ -160,22 +150,12 @@
 
         return status, file_summary
 
-<<<<<<< HEAD
-    def update_file_attributes(self, file_summary: FileSummary, filename: str) -> HTTPStatus:
-=======
     def update_file_attributes(self, core_id: str, filename: str) -> HTTPStatus:
->>>>>>> d5bddf0a
 
         payload = {
             "filename": filename
         }
 
-<<<<<<< HEAD
-        core_id = self._compute_core_file_id(file_summary.encrypted_hash) if file_summary.encrypted_hash \
-            else self._compute_core_file_id(file_summary.file_hash)
-
-=======
->>>>>>> d5bddf0a
         response = requests.put(
             f"{self.url}/files/{core_id}/attributes",
             headers=self._get_request_header(),
@@ -276,15 +256,8 @@
 
         return status, credential
 
-<<<<<<< HEAD
-    def create_credential(self, title: str, metadata: dict, file_summary: FileSummary, mapper: Callable[[Json], T] = get_json_mapper()) -> Tuple[HTTPStatus, Optional[T]]:  # type: ignore # https://github.com/python/mypy/issues/3737
-
-        core_id = self._compute_core_file_id(file_summary.encrypted_hash) if file_summary.encrypted_hash \
-            else self._compute_core_file_id(file_summary.file_hash)
-=======
     def create_credential(self, title: str, metadata: dict, tags: List[str], core_id: str, expiry_date: Optional[datetime],
                           mapper: Callable[[Json], T] = get_json_mapper()) -> Tuple[HTTPStatus, Optional[T]]:  # type: ignore # https://github.com/python/mypy/issues/3737
->>>>>>> d5bddf0a
 
         payload: Json = {
             "title": title,
